/*
 * Copyright (c) 1997-2005 Kungliga Tekniska Högskolan
 * (Royal Institute of Technology, Stockholm, Sweden).
 * All rights reserved.
 *
 * Redistribution and use in source and binary forms, with or without
 * modification, are permitted provided that the following conditions
 * are met:
 *
 * 1. Redistributions of source code must retain the above copyright
 *    notice, this list of conditions and the following disclaimer.
 *
 * 2. Redistributions in binary form must reproduce the above copyright
 *    notice, this list of conditions and the following disclaimer in the
 *    documentation and/or other materials provided with the distribution.
 *
 * 3. Neither the name of the Institute nor the names of its contributors
 *    may be used to endorse or promote products derived from this software
 *    without specific prior written permission.
 *
 * THIS SOFTWARE IS PROVIDED BY THE INSTITUTE AND CONTRIBUTORS ``AS IS'' AND
 * ANY EXPRESS OR IMPLIED WARRANTIES, INCLUDING, BUT NOT LIMITED TO, THE
 * IMPLIED WARRANTIES OF MERCHANTABILITY AND FITNESS FOR A PARTICULAR PURPOSE
 * ARE DISCLAIMED.  IN NO EVENT SHALL THE INSTITUTE OR CONTRIBUTORS BE LIABLE
 * FOR ANY DIRECT, INDIRECT, INCIDENTAL, SPECIAL, EXEMPLARY, OR CONSEQUENTIAL
 * DAMAGES (INCLUDING, BUT NOT LIMITED TO, PROCUREMENT OF SUBSTITUTE GOODS
 * OR SERVICES; LOSS OF USE, DATA, OR PROFITS; OR BUSINESS INTERRUPTION)
 * HOWEVER CAUSED AND ON ANY THEORY OF LIABILITY, WHETHER IN CONTRACT, STRICT
 * LIABILITY, OR TORT (INCLUDING NEGLIGENCE OR OTHERWISE) ARISING IN ANY WAY
 * OUT OF THE USE OF THIS SOFTWARE, EVEN IF ADVISED OF THE POSSIBILITY OF
 * SUCH DAMAGE.
 */

#include "kdc_locl.h"

RCSID("$Id$");

/* Should we enable the HTTP hack? */
int enable_http = -1;

/* Log over requests to the KDC */
const char *request_log;

/* A string describing on what ports to listen */
const char *port_str;

krb5_addresses explicit_addresses;

size_t max_request_udp;
size_t max_request_tcp;

/*
 * a tuple describing on what to listen
 */

struct port_desc{
    int family;
    int type;
    int port;
};

/* the current ones */

static struct port_desc *ports;
static int num_ports;

/*
 * add `family, port, protocol' to the list with duplicate suppresion.
 */

static void
add_port(krb5_context context,
	 int family, int port, const char *protocol)
{
    int type;
    int i;

    if(strcmp(protocol, "udp") == 0)
	type = SOCK_DGRAM;
    else if(strcmp(protocol, "tcp") == 0)
	type = SOCK_STREAM;
    else
	return;
    for(i = 0; i < num_ports; i++){
	if(ports[i].type == type
	   && ports[i].port == port
	   && ports[i].family == family)
	    return;
    }
    ports = realloc(ports, (num_ports + 1) * sizeof(*ports));
    if (ports == NULL)
	krb5_err (context, 1, errno, "realloc");
    ports[num_ports].family = family;
    ports[num_ports].type   = type;
    ports[num_ports].port   = port;
    num_ports++;
}

/*
 * add a triple but with service -> port lookup
 * (this prints warnings for stuff that does not exist)
 */

static void
add_port_service(krb5_context context,
		 int family, const char *service, int port,
		 const char *protocol)
{
    port = krb5_getportbyname (context, service, protocol, port);
    add_port (context, family, port, protocol);
}

/*
 * add the port with service -> port lookup or string -> number
 * (no warning is printed)
 */

static void
add_port_string (krb5_context context,
		 int family, const char *str, const char *protocol)
{
    struct servent *sp;
    int port;

    sp = roken_getservbyname (str, protocol);
    if (sp != NULL) {
	port = sp->s_port;
    } else {
	char *end;

	port = htons(strtol(str, &end, 0));
	if (end == str)
	    return;
    }
    add_port (context, family, port, protocol);
}

/*
 * add the standard collection of ports for `family'
 */

static void
add_standard_ports (krb5_context context, 		
		    krb5_kdc_configuration *config,
		    int family)
{
    add_port_service(context, family, "kerberos", 88, "udp");
    add_port_service(context, family, "kerberos", 88, "tcp");
    add_port_service(context, family, "kerberos-sec", 88, "udp");
    add_port_service(context, family, "kerberos-sec", 88, "tcp");
    if(enable_http)
	add_port_service(context, family, "http", 80, "tcp");
    if(config->enable_524) {
	add_port_service(context, family, "krb524", 4444, "udp");
	add_port_service(context, family, "krb524", 4444, "tcp");
    }
    if(config->enable_v4) {
	add_port_service(context, family, "kerberos-iv", 750, "udp");
	add_port_service(context, family, "kerberos-iv", 750, "tcp");
    }
    if (config->enable_kaserver)
	add_port_service(context, family, "afs3-kaserver", 7004, "udp");
    if(config->enable_kx509) {
	add_port_service(context, family, "kca_service", 9878, "udp");
	add_port_service(context, family, "kca_service", 9878, "tcp");
    }

}

/*
 * parse the set of space-delimited ports in `str' and add them.
 * "+" => all the standard ones
 * otherwise it's port|service[/protocol]
 */

static void
parse_ports(krb5_context context, 		
	    krb5_kdc_configuration *config,
	    const char *str)
{
    char *pos = NULL;
    char *p;
    char *str_copy = strdup (str);

    p = strtok_r(str_copy, " \t", &pos);
    while(p != NULL) {
	if(strcmp(p, "+") == 0) {
#ifdef HAVE_IPV6
	    add_standard_ports(context, config, AF_INET6);
#endif
	    add_standard_ports(context, config, AF_INET);
	} else {
	    char *q = strchr(p, '/');
	    if(q){
		*q++ = 0;
#ifdef HAVE_IPV6
		add_port_string(context, AF_INET6, p, q);
#endif
		add_port_string(context, AF_INET, p, q);
	    }else {
#ifdef HAVE_IPV6
		add_port_string(context, AF_INET6, p, "udp");
		add_port_string(context, AF_INET6, p, "tcp");
#endif
		add_port_string(context, AF_INET, p, "udp");
		add_port_string(context, AF_INET, p, "tcp");
	    }
	}
	
	p = strtok_r(NULL, " \t", &pos);
    }
    free (str_copy);
}

/*
 * every socket we listen on
 */

struct descr {
    krb5_socket_t s;
    int type;
    int port;
    unsigned char *buf;
    size_t size;
    size_t len;
    time_t timeout;
    struct sockaddr_storage __ss;
    struct sockaddr *sa;
    socklen_t sock_len;
    char addr_string[128];
};

static void
init_descr(struct descr *d)
{
    memset(d, 0, sizeof(*d));
    d->sa = (struct sockaddr *)&d->__ss;
    d->s = rk_INVALID_SOCKET;
}

/*
 * re-initialize all `n' ->sa in `d'.
 */

static void
reinit_descrs (struct descr *d, int n)
{
    int i;

    for (i = 0; i < n; ++i)
	d[i].sa = (struct sockaddr *)&d[i].__ss;
}

/*
 * Create the socket (family, type, port) in `d'
 */

static void
init_socket(krb5_context context,
	    krb5_kdc_configuration *config,
	    struct descr *d, krb5_address *a, int family, int type, int port)
{
    krb5_error_code ret;
    struct sockaddr_storage __ss;
    struct sockaddr *sa = (struct sockaddr *)&__ss;
    krb5_socklen_t sa_size = sizeof(__ss);

    init_descr (d);

    ret = krb5_addr2sockaddr (context, a, sa, &sa_size, port);
    if (ret) {
	krb5_warn(context, ret, "krb5_addr2sockaddr");
<<<<<<< HEAD
	closesocket(d->s);
=======
	rk_closesocket(d->s);
>>>>>>> b6fe5a95
	d->s = rk_INVALID_SOCKET;
	return;
    }

    if (sa->sa_family != family)
	return;

    d->s = socket(family, type, 0);
    if(rk_IS_BAD_SOCKET(d->s)){
	krb5_warn(context, errno, "socket(%d, %d, 0)", family, type);
	d->s = rk_INVALID_SOCKET;
	return;
    }
#if defined(HAVE_SETSOCKOPT) && defined(SOL_SOCKET) && defined(SO_REUSEADDR)
    {
	int one = 1;
	setsockopt(d->s, SOL_SOCKET, SO_REUSEADDR, (void *)&one, sizeof(one));
    }
#endif
    d->type = type;
    d->port = port;

    if(rk_IS_SOCKET_ERROR(bind(d->s, sa, sa_size))){
	char a_str[256];
	size_t len;

	krb5_print_address (a, a_str, sizeof(a_str), &len);
	krb5_warn(context, errno, "bind %s/%d", a_str, ntohs(port));
<<<<<<< HEAD
	closesocket(d->s);
=======
	rk_closesocket(d->s);
>>>>>>> b6fe5a95
	d->s = rk_INVALID_SOCKET;
	return;
    }
    if(type == SOCK_STREAM && rk_IS_SOCKET_ERROR(listen(d->s, SOMAXCONN))){
	char a_str[256];
	size_t len;

	krb5_print_address (a, a_str, sizeof(a_str), &len);
	krb5_warn(context, errno, "listen %s/%d", a_str, ntohs(port));
<<<<<<< HEAD
	closesocket(d->s);
=======
	rk_closesocket(d->s);
>>>>>>> b6fe5a95
	d->s = rk_INVALID_SOCKET;
	return;
    }
}

/*
 * Allocate descriptors for all the sockets that we should listen on
 * and return the number of them.
 */

static int
init_sockets(krb5_context context,
	     krb5_kdc_configuration *config,
	     struct descr **desc)
{
    krb5_error_code ret;
    int i, j;
    struct descr *d;
    int num = 0;
    krb5_addresses addresses;

    if (explicit_addresses.len) {
	addresses = explicit_addresses;
    } else {
	ret = krb5_get_all_server_addrs (context, &addresses);
	if (ret)
	    krb5_err (context, 1, ret, "krb5_get_all_server_addrs");
    }
    parse_ports(context, config, port_str);
    d = malloc(addresses.len * num_ports * sizeof(*d));
    if (d == NULL)
	krb5_errx(context, 1, "malloc(%lu) failed",
		  (unsigned long)num_ports * sizeof(*d));

    for (i = 0; i < num_ports; i++){
	for (j = 0; j < addresses.len; ++j) {
	    init_socket(context, config, &d[num], &addresses.val[j],
			ports[i].family, ports[i].type, ports[i].port);
	    if(d[num].s != rk_INVALID_SOCKET){
		char a_str[80];
		size_t len;

		krb5_print_address (&addresses.val[j], a_str,
				    sizeof(a_str), &len);

		kdc_log(context, config, 5, "listening on %s port %u/%s",
			a_str,
			ntohs(ports[i].port),
			(ports[i].type == SOCK_STREAM) ? "tcp" : "udp");
		/* XXX */
		num++;
	    }
	}
    }
    krb5_free_addresses (context, &addresses);
    d = realloc(d, num * sizeof(*d));
    if (d == NULL && num != 0)
	krb5_errx(context, 1, "realloc(%lu) failed",
		  (unsigned long)num * sizeof(*d));
    reinit_descrs (d, num);
    *desc = d;
    return num;
}

/*
 *
 */

static const char *
descr_type(struct descr *d)
{
    if (d->type == SOCK_DGRAM)
	return "udp";
    else if (d->type == SOCK_STREAM)
	return "tcp";
    return "unknown";
}

static void
addr_to_string(krb5_context context, 		
	       struct sockaddr *addr, size_t addr_len, char *str, size_t len)
{
    krb5_address a;
    if(krb5_sockaddr2address(context, addr, &a) == 0) {
	if(krb5_print_address(&a, str, len, &len) == 0) {
	    krb5_free_address(context, &a);
	    return;
	}
	krb5_free_address(context, &a);
    }
    snprintf(str, len, "<family=%d>", addr->sa_family);
}

/*
 *
 */

static void
send_reply(krb5_context context,
	   krb5_kdc_configuration *config,
	   krb5_boolean prependlength,
	   struct descr *d,
	   krb5_data *reply)
{
    kdc_log(context, config, 5,
	    "sending %lu bytes to %s", (unsigned long)reply->length,
	    d->addr_string);
    if(prependlength){
	unsigned char l[4];
	l[0] = (reply->length >> 24) & 0xff;
	l[1] = (reply->length >> 16) & 0xff;
	l[2] = (reply->length >> 8) & 0xff;
	l[3] = reply->length & 0xff;
	if(rk_IS_SOCKET_ERROR(sendto(d->s, l, sizeof(l), 0, d->sa, d->sock_len))) {
	    kdc_log (context, config,
		     0, "sendto(%s): %s", d->addr_string,
		     strerror(rk_SOCK_ERRNO));
	    return;
	}
    }
    if(rk_IS_SOCKET_ERROR(sendto(d->s, reply->data, reply->length, 0, d->sa, d->sock_len))) {
	kdc_log (context, config, 0, "sendto(%s): %s", d->addr_string,
		 strerror(rk_SOCK_ERRNO));
	return;
    }
}

/*
 * Handle the request in `buf, len' to socket `d'
 */

static void
do_request(krb5_context context,
	   krb5_kdc_configuration *config,
	   void *buf, size_t len, krb5_boolean prependlength,
	   struct descr *d)
{
    krb5_error_code ret;
    krb5_data reply;
    int datagram_reply = (d->type == SOCK_DGRAM);

    krb5_kdc_update_time(NULL);

    krb5_data_zero(&reply);
    ret = krb5_kdc_process_request(context, config,
				   buf, len, &reply, &prependlength,
				   d->addr_string, d->sa,
				   datagram_reply);
    if(request_log)
	krb5_kdc_save_request(context, request_log, buf, len, &reply, d->sa);
    if(reply.length){
	send_reply(context, config, prependlength, d, &reply);
	krb5_data_free(&reply);
    }
    if(ret)
	kdc_log(context, config, 0,
		"Failed processing %lu byte request from %s",
		(unsigned long)len, d->addr_string);
}

/*
 * Handle incoming data to the UDP socket in `d'
 */

static void
handle_udp(krb5_context context,
	   krb5_kdc_configuration *config,
	   struct descr *d)
{
    unsigned char *buf;
    int n;

    buf = malloc(max_request_udp);
    if(buf == NULL){
	kdc_log(context, config, 0, "Failed to allocate %lu bytes", (unsigned long)max_request_udp);
	return;
    }

    d->sock_len = sizeof(d->__ss);
<<<<<<< HEAD
    n = recvfrom(d->s, buf, max_request, 0, d->sa, &d->sock_len);
=======
    n = recvfrom(d->s, buf, max_request_udp, 0, d->sa, &d->sock_len);
>>>>>>> b6fe5a95
    if(rk_IS_SOCKET_ERROR(n))
	krb5_warn(context, rk_SOCK_ERRNO, "recvfrom");
    else {
	addr_to_string (context, d->sa, d->sock_len,
			d->addr_string, sizeof(d->addr_string));
	if (n == max_request_udp) {
	    krb5_data data;
	    krb5_warn(context, errno,
		      "recvfrom: truncated packet from %s, asking for TCP",
		      d->addr_string);
	    krb5_mk_error(context,
			  KRB5KRB_ERR_RESPONSE_TOO_BIG,
			  NULL,
			  NULL,
			  NULL,
			  NULL,
			  NULL,
			  NULL,
			  &data);
	    send_reply(context, config, FALSE, d, &data);
	    krb5_data_free(&data);
	} else {
	    do_request(context, config, buf, n, FALSE, d);
	}
    }
    free (buf);
}

static void
clear_descr(struct descr *d)
{
    if(d->buf)
	memset(d->buf, 0, d->size);
    d->len = 0;
    if(d->s != rk_INVALID_SOCKET)
<<<<<<< HEAD
	closesocket(d->s);
=======
	rk_closesocket(d->s);
>>>>>>> b6fe5a95
    d->s = rk_INVALID_SOCKET;
}


/* remove HTTP %-quoting from buf */
static int
de_http(char *buf)
{
    unsigned char *p, *q;
    for(p = q = (unsigned char *)buf; *p; p++, q++) {
	if(*p == '%' && isxdigit(p[1]) && isxdigit(p[2])) {
	    unsigned int x;
	    if(sscanf((char *)p + 1, "%2x", &x) != 1)
		return -1;
	    *q = x;
	    p += 2;
	} else
	    *q = *p;
    }
    *q = '\0';
    return 0;
}

#define TCP_TIMEOUT 4

/*
 * accept a new TCP connection on `d[parent]' and store it in `d[child]'
 */

static void
add_new_tcp (krb5_context context,
	     krb5_kdc_configuration *config,
	     struct descr *d, int parent, int child)
{
    krb5_socket_t s;

    if (child == -1)
	return;

    d[child].sock_len = sizeof(d[child].__ss);
    s = accept(d[parent].s, d[child].sa, &d[child].sock_len);
    if(rk_IS_BAD_SOCKET(s)) {
	krb5_warn(context, rk_SOCK_ERRNO, "accept");
	return;
    }

<<<<<<< HEAD
#ifndef NO_LIMIT_FD_SETSIZE
    if (s >= FD_SETSIZE) {
	krb5_warnx(context, "socket FD too large");
	closesocket (s);
=======
#ifdef FD_SETSIZE
    if (s >= FD_SETSIZE) {
	krb5_warnx(context, "socket FD too large");
	rk_closesocket (s);
>>>>>>> b6fe5a95
	return;
    }
#endif

    d[child].s = s;
    d[child].timeout = time(NULL) + TCP_TIMEOUT;
    d[child].type = SOCK_STREAM;
    addr_to_string (context,
		    d[child].sa, d[child].sock_len,
		    d[child].addr_string, sizeof(d[child].addr_string));
}

/*
 * Grow `d' to handle at least `n'.
 * Return != 0 if fails
 */

static int
grow_descr (krb5_context context,
	    krb5_kdc_configuration *config,
	    struct descr *d, size_t n)
{
    if (d->size - d->len < n) {
	unsigned char *tmp;
	size_t grow;

	grow = max(1024, d->len + n);
	if (d->size + grow > max_request_tcp) {
	    kdc_log(context, config, 0, "Request exceeds max request size (%lu bytes).",
		    (unsigned long)d->size + grow);
	    clear_descr(d);
	    return -1;
	}
	tmp = realloc (d->buf, d->size + grow);
	if (tmp == NULL) {
	    kdc_log(context, config, 0, "Failed to re-allocate %lu bytes.",
		    (unsigned long)d->size + grow);
	    clear_descr(d);
	    return -1;
	}
	d->size += grow;
	d->buf = tmp;
    }
    return 0;
}

/*
 * Try to handle the TCP data at `d->buf, d->len'.
 * Return -1 if failed, 0 if succesful, and 1 if data is complete.
 */

static int
handle_vanilla_tcp (krb5_context context,
		    krb5_kdc_configuration *config,
		    struct descr *d)
{
    krb5_storage *sp;
    uint32_t len;

    sp = krb5_storage_from_mem(d->buf, d->len);
    if (sp == NULL) {
	kdc_log (context, config, 0, "krb5_storage_from_mem failed");
	return -1;
    }
    krb5_ret_uint32(sp, &len);
    krb5_storage_free(sp);
    if(d->len - 4 >= len) {
	memmove(d->buf, d->buf + 4, d->len - 4);
	d->len -= 4;
	return 1;
    }
    return 0;
}

/*
 * Try to handle the TCP/HTTP data at `d->buf, d->len'.
 * Return -1 if failed, 0 if succesful, and 1 if data is complete.
 */

static int
handle_http_tcp (krb5_context context,
		 krb5_kdc_configuration *config,
		 struct descr *d)
{
    char *s, *p, *t;
    void *data;
    char *proto;
    int len;

    s = (char *)d->buf;

    p = strstr(s, "\r\n");
    if (p == NULL) {
	kdc_log(context, config, 0, "Malformed HTTP request from %s", d->addr_string);
	return -1;
    }
    *p = 0;

    p = NULL;
    t = strtok_r(s, " \t", &p);
    if (t == NULL) {
	kdc_log(context, config, 0, "Malformed HTTP request from %s", d->addr_string);
	return -1;
    }
    t = strtok_r(NULL, " \t", &p);
    if(t == NULL) {
	kdc_log(context, config, 0, "Malformed HTTP request from %s", d->addr_string);
	return -1;
    }
    data = malloc(strlen(t));
    if (data == NULL) {
	kdc_log(context, config, 0, "Failed to allocate %lu bytes",
		(unsigned long)strlen(t));
	return -1;
    }
    if(*t == '/')
	t++;
    if(de_http(t) != 0) {
	kdc_log(context, config, 0, "Malformed HTTP request from %s", d->addr_string);
	kdc_log(context, config, 5, "HTTP request: %s", t);
	free(data);
	return -1;
    }
    proto = strtok_r(NULL, " \t", &p);
    if (proto == NULL) {
	kdc_log(context, config, 0, "Malformed HTTP request from %s", d->addr_string);
	free(data);
	return -1;
    }
    len = base64_decode(t, data);
    if(len <= 0){
	const char *msg =
	    " 404 Not found\r\n"
	    "Server: Heimdal/" VERSION "\r\n"
	    "Cache-Control: no-cache\r\n"
	    "Pragma: no-cache\r\n"
	    "Content-type: text/html\r\n"
	    "Content-transfer-encoding: 8bit\r\n\r\n"
	    "<TITLE>404 Not found</TITLE>\r\n"
	    "<H1>404 Not found</H1>\r\n"
	    "That page doesn't exist, maybe you are looking for "
	    "<A HREF=\"http://www.h5l.org/\">Heimdal</A>?\r\n";
	kdc_log(context, config, 0, "HTTP request from %s is non KDC request", d->addr_string);
	kdc_log(context, config, 5, "HTTP request: %s", t);
	free(data);
	if (rk_IS_SOCKET_ERROR(send(d->s, proto, strlen(proto), 0))) {
	    kdc_log(context, config, 0, "HTTP write failed: %s: %s",
		    d->addr_string, strerror(rk_SOCK_ERRNO));
	    return -1;
	}
	if (rk_IS_SOCKET_ERROR(send(d->s, msg, strlen(msg), 0))) {
	    kdc_log(context, config, 0, "HTTP write failed: %s: %s",
		    d->addr_string, strerror(rk_SOCK_ERRNO));
	    return -1;
	}
	return -1;
    }
    {
	const char *msg =
	    " 200 OK\r\n"
	    "Server: Heimdal/" VERSION "\r\n"
	    "Cache-Control: no-cache\r\n"
	    "Pragma: no-cache\r\n"
	    "Content-type: application/octet-stream\r\n"
	    "Content-transfer-encoding: binary\r\n\r\n";
	if (rk_IS_SOCKET_ERROR(send(d->s, proto, strlen(proto), 0))) {
	    free(data);
	    kdc_log(context, config, 0, "HTTP write failed: %s: %s",
		    d->addr_string, strerror(rk_SOCK_ERRNO));
	    return -1;
	}
	if (rk_IS_SOCKET_ERROR(send(d->s, msg, strlen(msg), 0))) {
	    free(data);
	    kdc_log(context, config, 0, "HTTP write failed: %s: %s",
		    d->addr_string, strerror(rk_SOCK_ERRNO));
	    return -1;
	}
    }
    if (len > d->len)
        len = d->len;
    memcpy(d->buf, data, len);
    d->len = len;
    free(data);
    return 1;
}

/*
 * Handle incoming data to the TCP socket in `d[index]'
 */

static void
handle_tcp(krb5_context context,
	   krb5_kdc_configuration *config,
	   struct descr *d, int idx, int min_free)
{
    unsigned char buf[1024];
    int n;
    int ret = 0;

    if (d[idx].timeout == 0) {
	add_new_tcp (context, config, d, idx, min_free);
	return;
    }

    n = recvfrom(d[idx].s, buf, sizeof(buf), 0, NULL, NULL);
    if(rk_IS_SOCKET_ERROR(n)){
	krb5_warn(context, rk_SOCK_ERRNO, "recvfrom failed from %s to %s/%d",
		  d[idx].addr_string, descr_type(d + idx),
		  ntohs(d[idx].port));
	return;
    } else if (n == 0) {
	krb5_warnx(context, "connection closed before end of data after %lu "
		   "bytes from %s to %s/%d", (unsigned long)d[idx].len,
		   d[idx].addr_string, descr_type(d + idx),
		   ntohs(d[idx].port));
	clear_descr (d + idx);
	return;
    }
    if (grow_descr (context, config, &d[idx], n))
	return;
    memcpy(d[idx].buf + d[idx].len, buf, n);
    d[idx].len += n;
    if(d[idx].len > 4 && d[idx].buf[0] == 0) {
	ret = handle_vanilla_tcp (context, config, &d[idx]);
    } else if(enable_http &&
	      d[idx].len >= 4 &&
	      strncmp((char *)d[idx].buf, "GET ", 4) == 0 &&
	      strncmp((char *)d[idx].buf + d[idx].len - 4,
		      "\r\n\r\n", 4) == 0) {

        /* remove the trailing \r\n\r\n so the string is NUL terminated */
        d[idx].buf[d[idx].len - 4] = '\0';

	ret = handle_http_tcp (context, config, &d[idx]);
	if (ret < 0)
	    clear_descr (d + idx);
    } else if (d[idx].len > 4) {
	kdc_log (context, config,
		 0, "TCP data of strange type from %s to %s/%d",
		 d[idx].addr_string, descr_type(d + idx),
		 ntohs(d[idx].port));
	if (d[idx].buf[0] & 0x80) {
	    krb5_data reply;

	    kdc_log (context, config, 0, "TCP extension not supported");

	    ret = krb5_mk_error(context,
				KRB5KRB_ERR_FIELD_TOOLONG,
				NULL,
				NULL,
				NULL,
				NULL,
				NULL,
				NULL,
				&reply);
	    if (ret == 0) {
		send_reply(context, config, TRUE, d + idx, &reply);
		krb5_data_free(&reply);
	    }
	}
	clear_descr(d + idx);
	return;
    }
    if (ret < 0)
	return;
    else if (ret == 1) {
	do_request(context, config,
		   d[idx].buf, d[idx].len, TRUE, &d[idx]);
	clear_descr(d + idx);
    }
}

void
loop(krb5_context context,
     krb5_kdc_configuration *config)
{
    struct descr *d;
    unsigned int ndescr;

    ndescr = init_sockets(context, config, &d);
    if(ndescr <= 0)
	krb5_errx(context, 1, "No sockets!");
    kdc_log(context, config, 0, "KDC started");
    while(exit_flag == 0){
	struct timeval tmout;
	fd_set fds;
	int min_free = -1;
	int max_fd = 0;
	int i;

	FD_ZERO(&fds);
	for(i = 0; i < ndescr; i++) {
	    if(!rk_IS_BAD_SOCKET(d[i].s)){
		if(d[i].type == SOCK_STREAM &&
		   d[i].timeout && d[i].timeout < time(NULL)) {
		    kdc_log(context, config, 1,
			    "TCP-connection from %s expired after %lu bytes",
			    d[i].addr_string, (unsigned long)d[i].len);
		    clear_descr(&d[i]);
		    continue;
		}
#ifndef NO_LIMIT_FD_SETSIZE
		if(max_fd < d[i].s)
		    max_fd = d[i].s;
#ifdef FD_SETSIZE
		if (max_fd >= FD_SETSIZE)
		    krb5_errx(context, 1, "fd too large");
#endif
		FD_SET(d[i].s, &fds);
	    } else if(min_free < 0 || i < min_free)
		min_free = i;
	}
	if(min_free == -1){
	    struct descr *tmp;
	    tmp = realloc(d, (ndescr + 4) * sizeof(*d));
	    if(tmp == NULL)
		krb5_warnx(context, "No memory");
	    else {
		d = tmp;
		reinit_descrs (d, ndescr);
		memset(d + ndescr, 0, 4 * sizeof(*d));
		for(i = ndescr; i < ndescr + 4; i++)
		    init_descr (&d[i]);
		min_free = ndescr;
		ndescr += 4;
	    }
	}

	tmout.tv_sec = TCP_TIMEOUT;
	tmout.tv_usec = 0;
	switch(select(max_fd + 1, &fds, 0, 0, &tmout)){
	case 0:
	    break;
	case -1:
	    if (errno != EINTR)
		krb5_warn(context, rk_SOCK_ERRNO, "select");
	    break;
	default:
	    for(i = 0; i < ndescr; i++)
		if(!rk_IS_BAD_SOCKET(d[i].s) && FD_ISSET(d[i].s, &fds)) {
		    if(d[i].type == SOCK_DGRAM)
			handle_udp(context, config, &d[i]);
		    else if(d[i].type == SOCK_STREAM)
			handle_tcp(context, config, d, i, min_free);
		}
	}
    }
    if (0);
<<<<<<< HEAD
#ifndef NO_SIGXCPU
=======
#ifdef SIGXCPU
>>>>>>> b6fe5a95
    else if(exit_flag == SIGXCPU)
	kdc_log(context, config, 0, "CPU time limit exceeded");
#endif
    else if(exit_flag == SIGINT || exit_flag == SIGTERM)
	kdc_log(context, config, 0, "Terminated");
    else
	kdc_log(context, config, 0, "Unexpected exit reason: %d", exit_flag);
    free (d);
}<|MERGE_RESOLUTION|>--- conflicted
+++ resolved
@@ -270,11 +270,7 @@
     ret = krb5_addr2sockaddr (context, a, sa, &sa_size, port);
     if (ret) {
 	krb5_warn(context, ret, "krb5_addr2sockaddr");
-<<<<<<< HEAD
-	closesocket(d->s);
-=======
 	rk_closesocket(d->s);
->>>>>>> b6fe5a95
 	d->s = rk_INVALID_SOCKET;
 	return;
     }
@@ -303,11 +299,7 @@
 
 	krb5_print_address (a, a_str, sizeof(a_str), &len);
 	krb5_warn(context, errno, "bind %s/%d", a_str, ntohs(port));
-<<<<<<< HEAD
-	closesocket(d->s);
-=======
 	rk_closesocket(d->s);
->>>>>>> b6fe5a95
 	d->s = rk_INVALID_SOCKET;
 	return;
     }
@@ -317,11 +309,7 @@
 
 	krb5_print_address (a, a_str, sizeof(a_str), &len);
 	krb5_warn(context, errno, "listen %s/%d", a_str, ntohs(port));
-<<<<<<< HEAD
-	closesocket(d->s);
-=======
 	rk_closesocket(d->s);
->>>>>>> b6fe5a95
 	d->s = rk_INVALID_SOCKET;
 	return;
     }
@@ -501,11 +489,7 @@
     }
 
     d->sock_len = sizeof(d->__ss);
-<<<<<<< HEAD
-    n = recvfrom(d->s, buf, max_request, 0, d->sa, &d->sock_len);
-=======
     n = recvfrom(d->s, buf, max_request_udp, 0, d->sa, &d->sock_len);
->>>>>>> b6fe5a95
     if(rk_IS_SOCKET_ERROR(n))
 	krb5_warn(context, rk_SOCK_ERRNO, "recvfrom");
     else {
@@ -541,11 +525,7 @@
 	memset(d->buf, 0, d->size);
     d->len = 0;
     if(d->s != rk_INVALID_SOCKET)
-<<<<<<< HEAD
-	closesocket(d->s);
-=======
 	rk_closesocket(d->s);
->>>>>>> b6fe5a95
     d->s = rk_INVALID_SOCKET;
 }
 
@@ -592,17 +572,10 @@
 	return;
     }
 
-<<<<<<< HEAD
-#ifndef NO_LIMIT_FD_SETSIZE
-    if (s >= FD_SETSIZE) {
-	krb5_warnx(context, "socket FD too large");
-	closesocket (s);
-=======
 #ifdef FD_SETSIZE
     if (s >= FD_SETSIZE) {
 	krb5_warnx(context, "socket FD too large");
 	rk_closesocket (s);
->>>>>>> b6fe5a95
 	return;
     }
 #endif
@@ -951,11 +924,7 @@
 	}
     }
     if (0);
-<<<<<<< HEAD
-#ifndef NO_SIGXCPU
-=======
 #ifdef SIGXCPU
->>>>>>> b6fe5a95
     else if(exit_flag == SIGXCPU)
 	kdc_log(context, config, 0, "CPU time limit exceeded");
 #endif
