--- conflicted
+++ resolved
@@ -222,23 +222,7 @@
 	err(1, "%s", filename);
 	
 
-<<<<<<< HEAD
-    p = strrchr(filename, '/');
-#ifdef BACKSLASH_PATH_DELIM
-    {
-       char * bs = strrchr(filename, '\\');
-
-       if (p) {
-           if (p < bs)
-               p = bs;
-       } else {
-           p = bs;
-       }
-    }
-#endif
-=======
     p = strrchr(filename, rk_PATH_DELIM);
->>>>>>> c4b95f73
     if(p)
 	p++;
     else
