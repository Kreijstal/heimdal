--- conflicted
+++ resolved
@@ -305,12 +305,9 @@
 		m->gm_so = so;
 		m->gm_mech.gm_mech_oid = mech_oid;
 		m->gm_mech.gm_flags = 0;
-<<<<<<< HEAD
 		m->gm_mech.gm_compat = calloc(1, sizeof(struct gss_mech_compat_desc_struct));
 		if (m->gm_mech.gm_compat == NULL)
 			goto bad;
-=======
->>>>>>> b3236010
 
 		major_status = gss_add_oid_set_member(&minor_status,
 		    &m->gm_mech.gm_mech_oid, &_gss_mech_oids);
@@ -382,11 +379,7 @@
 
 		if (m->gm_mech.gm_inquire_names_for_mech)
 			(*m->gm_mech.gm_inquire_names_for_mech)(&minor_status,
-<<<<<<< HEAD
-	    		&m->gm_mech.gm_mech_oid, &m->gm_name_types);
-=======
 			&m->gm_mech.gm_mech_oid, &m->gm_name_types);
->>>>>>> b3236010
 
 		if (m->gm_name_types == NULL)
 			gss_create_empty_oid_set(&minor_status, &m->gm_name_types);
@@ -396,10 +389,7 @@
 
 	bad:
 		if (m != NULL) {
-<<<<<<< HEAD
 			free(m->gm_mech.gm_compat);
-=======
->>>>>>> b3236010
 			free(m->gm_mech.gm_mech_oid.elements);
 			free(m);
 		}
