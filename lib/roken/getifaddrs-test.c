--- conflicted
+++ resolved
@@ -40,11 +40,7 @@
 
 #include <ifaddrs.h>
 
-<<<<<<< HEAD
-void
-=======
 static void
->>>>>>> master
 print_addr(const char *s, struct sockaddr *sa)
 {
     int i;
@@ -59,11 +55,7 @@
     printf("\n");
 }
 
-<<<<<<< HEAD
-void 
-=======
 static void
->>>>>>> master
 print_ifaddrs(struct ifaddrs *x)
 {
     struct ifaddrs *p;
@@ -87,11 +79,7 @@
     struct ifaddrs *addrs = NULL;
     int ret;
 
-<<<<<<< HEAD
-    if (SOCK_INIT)
-=======
     if (rk_SOCK_INIT())
->>>>>>> master
 	errx(1, "Couldn't initialize sockets. Err=%d\n", rk_SOCK_ERRNO);
 
     ret = getifaddrs(&addrs);
