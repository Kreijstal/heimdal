/*
 * Copyright (c) 1995 - 2001 Kungliga Tekniska Högskolan
 * (Royal Institute of Technology, Stockholm, Sweden).
 * All rights reserved.
 *
 * Redistribution and use in source and binary forms, with or without
 * modification, are permitted provided that the following conditions
 * are met:
 *
 * 1. Redistributions of source code must retain the above copyright
 *    notice, this list of conditions and the following disclaimer.
 *
 * 2. Redistributions in binary form must reproduce the above copyright
 *    notice, this list of conditions and the following disclaimer in the
 *    documentation and/or other materials provided with the distribution.
 *
 * 3. Neither the name of the Institute nor the names of its contributors
 *    may be used to endorse or promote products derived from this software
 *    without specific prior written permission.
 *
 * THIS SOFTWARE IS PROVIDED BY THE INSTITUTE AND CONTRIBUTORS ``AS IS'' AND
 * ANY EXPRESS OR IMPLIED WARRANTIES, INCLUDING, BUT NOT LIMITED TO, THE
 * IMPLIED WARRANTIES OF MERCHANTABILITY AND FITNESS FOR A PARTICULAR PURPOSE
 * ARE DISCLAIMED.  IN NO EVENT SHALL THE INSTITUTE OR CONTRIBUTORS BE LIABLE
 * FOR ANY DIRECT, INDIRECT, INCIDENTAL, SPECIAL, EXEMPLARY, OR CONSEQUENTIAL
 * DAMAGES (INCLUDING, BUT NOT LIMITED TO, PROCUREMENT OF SUBSTITUTE GOODS
 * OR SERVICES; LOSS OF USE, DATA, OR PROFITS; OR BUSINESS INTERRUPTION)
 * HOWEVER CAUSED AND ON ANY THEORY OF LIABILITY, WHETHER IN CONTRACT, STRICT
 * LIABILITY, OR TORT (INCLUDING NEGLIGENCE OR OTHERWISE) ARISING IN ANY WAY
 * OUT OF THE USE OF THIS SOFTWARE, EVEN IF ADVISED OF THE POSSIBILITY OF
 * SUCH DAMAGE.
 */

#include <config.h>

#include <err.h>
#include "roken.h"

/*
 * accept a connection on `s' and pretend it's served by inetd.
 */

static void
accept_it (rk_socket_t s, rk_socket_t *ret_socket)
{
    rk_socket_t as;

    as = accept(s, NULL, NULL);
    if(rk_IS_BAD_SOCKET(as))
	err (1, "accept");

    if (ret_socket) {

	*ret_socket = as;

    } else {
	int fd = socket_to_fd(as, 0);

	/* We would use _O_RDONLY for the socket_to_fd() call for
	   STDIN, but there are instances where we assume that STDIN
	   is a r/w socket. */

	dup2(fd, STDIN_FILENO);
	dup2(fd, STDOUT_FILENO);

	rk_closesocket(as);
    }
}

/**
 * Listen on a specified addresses
 *
 * Listens on the specified addresses for incoming connections.  If
 * the \a ret_socket parameter is \a NULL, on return STDIN and STDOUT
 * will be connected to an accepted socket.  If the \a ret_socket
 * parameter is non-NULL, the accepted socket will be returned in
 * *ret_socket.  In the latter case, STDIN and STDOUT will be left
 * unmodified.
 *
 * This function does not return if there is an error or if no
 * connection is established.
 *
 * @param[in] ai Addresses to listen on
 * @param[out] ret_socket If non-NULL receives the accepted socket.
 *
 * @see mini_inetd()
 */
ROKEN_LIB_FUNCTION void ROKEN_LIB_CALL
mini_inetd_addrinfo (struct addrinfo *ai, rk_socket_t *ret_socket)
{
    int ret;
    struct addrinfo *a;
    int n, nalloc, i;
    rk_socket_t *fds;
    fd_set orig_read_set, read_set;
    rk_socket_t max_fd = (rk_socket_t)-1;

    for (nalloc = 0, a = ai; a != NULL; a = a->ai_next)
	++nalloc;

    fds = malloc (nalloc * sizeof(*fds));
    if (fds == NULL) {
	errx (1, "mini_inetd: out of memory");
	UNREACHABLE(return);
    }

    FD_ZERO(&orig_read_set);

    for (i = 0, a = ai; a != NULL; a = a->ai_next) {
	fds[i] = socket (a->ai_family, a->ai_socktype, a->ai_protocol);
	if (rk_IS_BAD_SOCKET(fds[i]))
	    continue;
	socket_set_reuseaddr (fds[i], 1);
	socket_set_ipv6only(fds[i], 1);
	if (rk_IS_SOCKET_ERROR(bind (fds[i], a->ai_addr, a->ai_addrlen))) {
	    warn ("bind af = %d", a->ai_family);
<<<<<<< HEAD
	    closesocket(fds[i]);
=======
	    rk_closesocket(fds[i]);
>>>>>>> master
	    fds[i] = rk_INVALID_SOCKET;
	    continue;
	}
	if (rk_IS_SOCKET_ERROR(listen (fds[i], SOMAXCONN))) {
	    warn ("listen af = %d", a->ai_family);
<<<<<<< HEAD
	    closesocket(fds[i]);
=======
	    rk_closesocket(fds[i]);
>>>>>>> master
	    fds[i] = rk_INVALID_SOCKET;
	    continue;
	}
#ifdef FD_SETSIZE
	if (fds[i] >= FD_SETSIZE)
	    errx (1, "fd too large");
#endif
	FD_SET(fds[i], &orig_read_set);
	max_fd = max(max_fd, fds[i]);
	++i;
    }
    if (i == 0)
	errx (1, "no sockets");
    n = i;

    do {
	read_set = orig_read_set;

	ret = select (max_fd + 1, &read_set, NULL, NULL, NULL);
	if (rk_IS_SOCKET_ERROR(ret) && rk_SOCK_ERRNO != EINTR)
	    err (1, "select");
    } while (ret <= 0);

    for (i = 0; i < n; ++i)
	if (FD_ISSET (fds[i], &read_set)) {
	    accept_it (fds[i], ret_socket);
	    for (i = 0; i < n; ++i)
<<<<<<< HEAD
	      closesocket(fds[i]);
=======
	      rk_closesocket(fds[i]);
>>>>>>> master
	    free(fds);
	    return;
	}
    abort ();
}

/**
 * Listen on a specified port
 *
 * Listens on the specified port for incoming connections.  If the \a
 * ret_socket parameter is \a NULL, on return STDIN and STDOUT will be
 * connected to an accepted socket.  If the \a ret_socket parameter is
 * non-NULL, the accepted socket will be returned in *ret_socket.  In
 * the latter case, STDIN and STDOUT will be left unmodified.
 *
 * This function does not return if there is an error or if no
 * connection is established.
 *
 * @param[in] port Port to listen on
 * @param[out] ret_socket If non-NULL receives the accepted socket.
 *
 * @see mini_inetd_addrinfo()
 */
ROKEN_LIB_FUNCTION void ROKEN_LIB_CALL
<<<<<<< HEAD
mini_inetd (int port, rk_socket_t * ret_socket)
=======
mini_inetd(int port, rk_socket_t * ret_socket)
>>>>>>> master
{
    int error;
    struct addrinfo *ai, hints;
    char portstr[NI_MAXSERV];

    memset (&hints, 0, sizeof(hints));
    hints.ai_flags    = AI_PASSIVE;
    hints.ai_socktype = SOCK_STREAM;
    hints.ai_family   = PF_UNSPEC;

    snprintf (portstr, sizeof(portstr), "%d", ntohs(port));

    error = getaddrinfo (NULL, portstr, &hints, &ai);
    if (error)
	errx (1, "getaddrinfo: %s", gai_strerror (error));

    mini_inetd_addrinfo(ai, ret_socket);

    freeaddrinfo(ai);
}
<|MERGE_RESOLUTION|>--- conflicted
+++ resolved
@@ -114,21 +114,13 @@
 	socket_set_ipv6only(fds[i], 1);
 	if (rk_IS_SOCKET_ERROR(bind (fds[i], a->ai_addr, a->ai_addrlen))) {
 	    warn ("bind af = %d", a->ai_family);
-<<<<<<< HEAD
-	    closesocket(fds[i]);
-=======
 	    rk_closesocket(fds[i]);
->>>>>>> master
 	    fds[i] = rk_INVALID_SOCKET;
 	    continue;
 	}
 	if (rk_IS_SOCKET_ERROR(listen (fds[i], SOMAXCONN))) {
 	    warn ("listen af = %d", a->ai_family);
-<<<<<<< HEAD
-	    closesocket(fds[i]);
-=======
 	    rk_closesocket(fds[i]);
->>>>>>> master
 	    fds[i] = rk_INVALID_SOCKET;
 	    continue;
 	}
@@ -156,11 +148,7 @@
 	if (FD_ISSET (fds[i], &read_set)) {
 	    accept_it (fds[i], ret_socket);
 	    for (i = 0; i < n; ++i)
-<<<<<<< HEAD
-	      closesocket(fds[i]);
-=======
 	      rk_closesocket(fds[i]);
->>>>>>> master
 	    free(fds);
 	    return;
 	}
@@ -185,11 +173,7 @@
  * @see mini_inetd_addrinfo()
  */
 ROKEN_LIB_FUNCTION void ROKEN_LIB_CALL
-<<<<<<< HEAD
-mini_inetd (int port, rk_socket_t * ret_socket)
-=======
 mini_inetd(int port, rk_socket_t * ret_socket)
->>>>>>> master
 {
     int error;
     struct addrinfo *ai, hints;
